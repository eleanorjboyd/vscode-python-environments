// Copyright (c) Microsoft Corporation. All rights reserved.
// Licensed under the MIT License.

import {
    Uri,
    Disposable,
    MarkdownString,
    Event,
    LogOutputChannel,
    ThemeIcon,
    Terminal,
    TaskExecution,
    TerminalOptions,
    FileChangeType,
} from 'vscode';

/**
 * The path to an icon, or a theme-specific configuration of icons.
 */
export type IconPath =
    | Uri
    | {
          /**
           * The icon path for the light theme.
           */
          light: Uri;
          /**
           * The icon path for the dark theme.
           */
          dark: Uri;
      }
    | ThemeIcon;

/**
 * Options for executing a Python executable.
 */
export interface PythonCommandRunConfiguration {
    /**
     * Path to the binary like `python.exe` or `python3` to execute. This should be an absolute path
     * to an executable that can be spawned.
     */
    executable: string;

    /**
     * Arguments to pass to the python executable. These arguments will be passed on all execute calls.
     * This is intended for cases where you might want to do interpreter specific flags.
     */
    args?: string[];
}

/**
 * Contains details on how to use a particular python environment
 *
 * Running In Terminal:
 * 1. If {@link PythonEnvironmentExecutionInfo.activatedRun} is provided, then that will be used.
 * 2. If {@link PythonEnvironmentExecutionInfo.activatedRun} is not provided, then:
 *   - If {@link PythonEnvironmentExecutionInfo.shellActivation} is provided and shell type is known, then that will be used.
 *   - If {@link PythonEnvironmentExecutionInfo.shellActivation} is provided and shell type is not known, then:
 *     - 'unknown' will be used if provided.
 *     - {@link PythonEnvironmentExecutionInfo.activation} will be used otherwise.
 *   - If {@link PythonEnvironmentExecutionInfo.shellActivation} is not provided, then {@link PythonEnvironmentExecutionInfo.activation} will be used.
 *   - If {@link PythonEnvironmentExecutionInfo.activation} is not provided, then {@link PythonEnvironmentExecutionInfo.run} will be used.
 *
 * Creating a Terminal:
 * 1. If {@link PythonEnvironmentExecutionInfo.shellActivation} is provided and shell type is known, then that will be used.
 * 2. If {@link PythonEnvironmentExecutionInfo.shellActivation} is provided and shell type is not known, then {@link PythonEnvironmentExecutionInfo.activation} will be used.
 * 3. If {@link PythonEnvironmentExecutionInfo.shellActivation} is not provided, then:
 *     - 'unknown' will be used if provided.
 *     - {@link PythonEnvironmentExecutionInfo.activation} will be used otherwise.
 * 4. If {@link PythonEnvironmentExecutionInfo.activation} is not provided, then {@link PythonEnvironmentExecutionInfo.run} will be used.
 *
 */
export interface PythonEnvironmentExecutionInfo {
    /**
     * Details on how to run the python executable.
     */
    run: PythonCommandRunConfiguration;

    /**
     * Details on how to run the python executable after activating the environment.
     * If set this will overrides the {@link PythonEnvironmentExecutionInfo.run} command.
     */
    activatedRun?: PythonCommandRunConfiguration;

    /**
     * Details on how to activate an environment.
     */
    activation?: PythonCommandRunConfiguration[];

    /**
     * Details on how to activate an environment using a shell specific command.
     * If set this will override the {@link PythonEnvironmentExecutionInfo.activation}.
     * 'unknown' is used if shell type is not known.
     * If 'unknown' is not provided and shell type is not known then
     * {@link PythonEnvironmentExecutionInfo.activation} if set.
     */
    shellActivation?: Map<string, PythonCommandRunConfiguration[]>;

    /**
     * Details on how to deactivate an environment.
     */
    deactivation?: PythonCommandRunConfiguration[];

    /**
     * Details on how to deactivate an environment using a shell specific command.
     * If set this will override the {@link PythonEnvironmentExecutionInfo.deactivation} property.
     * 'unknown' is used if shell type is not known.
     * If 'unknown' is not provided and shell type is not known then
     * {@link PythonEnvironmentExecutionInfo.deactivation} if set.
     */
    shellDeactivation?: Map<string, PythonCommandRunConfiguration[]>;
}

/**
 * Interface representing the ID of a Python environment.
 */
export interface PythonEnvironmentId {
    /**
     * The unique identifier of the Python environment.
     */
    id: string;

    /**
     * The ID of the manager responsible for the Python environment.
     */
    managerId: string;
}

/**
 * Display information for an environment group.
 */
export interface EnvironmentGroupInfo {
    /**
     * The name of the environment group. This is used as an identifier for the group.
     *
     * Note: The first instance of the group with the given name will be used in the UI.
     */
    readonly name: string;

    /**
     * The description of the environment group.
     */
    readonly description?: string;

    /**
     * The tooltip for the environment group, which can be a string or a Markdown string.
     */
    readonly tooltip?: string | MarkdownString;

    /**
     * The icon path for the environment group, which can be a string, Uri, or an object with light and dark theme paths.
     */
    readonly iconPath?: IconPath;
}

/**
 * Interface representing information about a Python environment.
 */
export interface PythonEnvironmentInfo {
    /**
     * The name of the Python environment.
     */
    readonly name: string;

    /**
     * The display name of the Python environment.
     */
    readonly displayName: string;

    /**
     * The short display name of the Python environment.
     */
    readonly shortDisplayName?: string;

    /**
     * The display path of the Python environment.
     */
    readonly displayPath: string;

    /**
     * The version of the Python environment.
     */
    readonly version: string;

    /**
     * Path to the python binary or environment folder.
     */
    readonly environmentPath: Uri;

    /**
     * The description of the Python environment.
     */
    readonly description?: string;

    /**
     * The tooltip for the Python environment, which can be a string or a Markdown string.
     */
    readonly tooltip?: string | MarkdownString;

    /**
     * The icon path for the Python environment, which can be a string, Uri, or an object with light and dark theme paths.
     */
    readonly iconPath?: IconPath;

    /**
     * Information on how to execute the Python environment. This is required for executing Python code in the environment.
     */
    readonly execInfo: PythonEnvironmentExecutionInfo;

    /**
     * `sys.prefix` is the path to the base directory of the Python installation. Typically obtained by executing `sys.prefix` in the Python interpreter.
     * This is required by extension like Jupyter, Pylance, and other extensions to provide better experience with python.
     */
    readonly sysPrefix: string;

    /**
     * Optional `group` for this environment. This is used to group environments in the Environment Manager UI.
     */
    readonly group?: string | EnvironmentGroupInfo;
}

/**
 * Interface representing a Python environment.
 */
export interface PythonEnvironment extends PythonEnvironmentInfo {
    /**
     * The ID of the Python environment.
     */
    readonly envId: PythonEnvironmentId;
}

/**
 * Type representing the scope for setting a Python environment.
 * Can be undefined or a URI.
 */
export type SetEnvironmentScope = undefined | Uri | Uri[];

/**
 * Type representing the scope for getting a Python environment.
 * Can be undefined or a URI.
 */
export type GetEnvironmentScope = undefined | Uri;

/**
 * Type representing the scope for creating a Python environment.
 * Can be a Python project or 'global'.
 */
export type CreateEnvironmentScope = Uri | Uri[] | 'global';
/**
 * The scope for which environments are to be refreshed.
 * - `undefined`: Search for environments globally and workspaces.
 * - {@link Uri}: Environments in the workspace/folder or associated with the Uri.
 */
export type RefreshEnvironmentsScope = Uri | undefined;

/**
 * The scope for which environments are required.
 * - `"all"`: All environments.
 * - `"global"`: Python installations that are usually a base for creating virtual environments.
 * - {@link Uri}: Environments for the workspace/folder/file pointed to by the Uri.
 */
export type GetEnvironmentsScope = Uri | 'all' | 'global';

/**
 * Event arguments for when the current Python environment changes.
 */
export type DidChangeEnvironmentEventArgs = {
    /**
     * The URI of the environment that changed.
     */
    readonly uri: Uri | undefined;

    /**
     * The old Python environment before the change.
     */
    readonly old: PythonEnvironment | undefined;

    /**
     * The new Python environment after the change.
     */
    readonly new: PythonEnvironment | undefined;
};

/**
 * Enum representing the kinds of environment changes.
 */
export enum EnvironmentChangeKind {
    /**
     * Indicates that an environment was added.
     */
    add = 'add',

    /**
     * Indicates that an environment was removed.
     */
    remove = 'remove',
}

/**
 * Event arguments for when the list of Python environments changes.
 */
export type DidChangeEnvironmentsEventArgs = {
    /**
     * The kind of change that occurred (add or remove).
     */
    kind: EnvironmentChangeKind;

    /**
     * The Python environment that was added or removed.
     */
    environment: PythonEnvironment;
}[];

/**
 * Type representing the context for resolving a Python environment.
 */
export type ResolveEnvironmentContext = Uri;

export interface QuickCreateConfig {
    /**
     * The description of the quick create step.
     */
    readonly description: string;

    /**
     * The detail of the quick create step.
     */
    readonly detail?: string;
}

/**
 * Interface representing an environment manager.
 */
export interface EnvironmentManager {
    /**
     * The name of the environment manager.
     */
    readonly name: string;

    /**
     * The display name of the environment manager.
     */
    readonly displayName?: string;

    /**
     * The preferred package manager ID for the environment manager. This is a combination
     * of publisher id, extension id, and {@link EnvironmentManager.name package manager name}.
     * `<publisher-id>.<extension-id>:<package-manager-name>`
     *
     * @example
     * 'ms-python.python:pip'
     */
    readonly preferredPackageManagerId: string;

    /**
     * The description of the environment manager.
     */
    readonly description?: string;

    /**
     * The tooltip for the environment manager, which can be a string or a Markdown string.
     */
    readonly tooltip?: string | MarkdownString | undefined;

    /**
     * The icon path for the environment manager, which can be a string, Uri, or an object with light and dark theme paths.
     */
    readonly iconPath?: IconPath;

    /**
     * The log output channel for the environment manager.
     */
    readonly log?: LogOutputChannel;

    /**
     * The quick create details for the environment manager. Having this method also enables the quick create feature
     * for the environment manager. Should Implement {@link EnvironmentManager.create} to support quick create.
     */
    quickCreateConfig?(): QuickCreateConfig | undefined;

    /**
     * Creates a new Python environment within the specified scope.
     * @param scope - The scope within which to create the environment.
     * @param options - Optional parameters for creating the Python environment.
     * @returns A promise that resolves to the created Python environment, or undefined if creation failed.
     */
    create?(scope: CreateEnvironmentScope, options?: CreateEnvironmentOptions): Promise<PythonEnvironment | undefined>;

    /**
     * Removes the specified Python environment.
     * @param environment - The Python environment to remove.
     * @returns A promise that resolves when the environment is removed.
     */
    remove?(environment: PythonEnvironment): Promise<void>;

    /**
     * Refreshes the list of Python environments within the specified scope.
     * @param scope - The scope within which to refresh environments.
     * @returns A promise that resolves when the refresh is complete.
     */
    refresh(scope: RefreshEnvironmentsScope): Promise<void>;

    /**
     * Retrieves a list of Python environments within the specified scope.
     * @param scope - The scope within which to retrieve environments.
     * @returns A promise that resolves to an array of Python environments.
     */
    getEnvironments(scope: GetEnvironmentsScope): Promise<PythonEnvironment[]>;

    /**
     * Event that is fired when the list of Python environments changes.
     */
    onDidChangeEnvironments?: Event<DidChangeEnvironmentsEventArgs>;

    /**
     * Sets the current Python environment within the specified scope.
     * @param scope - The scope within which to set the environment.
     * @param environment - The Python environment to set. If undefined, the environment is unset.
     * @returns A promise that resolves when the environment is set.
     */
    set(scope: SetEnvironmentScope, environment?: PythonEnvironment): Promise<void>;

    /**
     * Retrieves the current Python environment within the specified scope.
     * @param scope - The scope within which to retrieve the environment.
     * @returns A promise that resolves to the current Python environment, or undefined if none is set.
     */
    get(scope: GetEnvironmentScope): Promise<PythonEnvironment | undefined>;

    /**
     * Event that is fired when the current Python environment changes.
     */
    onDidChangeEnvironment?: Event<DidChangeEnvironmentEventArgs>;

    /**
     * Resolves the specified Python environment. The environment can be either a {@link PythonEnvironment} or a {@link Uri} context.
     *
     * This method is used to obtain a fully detailed {@link PythonEnvironment} object. The input can be:
     * - A {@link PythonEnvironment} object, which might be missing key details such as {@link PythonEnvironment.execInfo}.
     * - A {@link Uri} object, which typically represents either:
     *   - A folder that contains the Python environment.
     *   - The path to a Python executable.
     *
     * @param context - The context for resolving the environment, which can be a {@link PythonEnvironment} or a {@link Uri}.
     * @returns A promise that resolves to the fully detailed {@link PythonEnvironment}, or `undefined` if the environment cannot be resolved.
     */
    resolve(context: ResolveEnvironmentContext): Promise<PythonEnvironment | undefined>;

    /**
     * Clears the environment manager's cache.
     *
     * @returns A promise that resolves when the cache is cleared.
     */
    clearCache?(): Promise<void>;
}

/**
 * Interface representing a package ID.
 */
export interface PackageId {
    /**
     * The ID of the package.
     */
    id: string;

    /**
     * The ID of the package manager.
     */
    managerId: string;

    /**
     * The ID of the environment in which the package is installed.
     */
    environmentId: string;
}

/**
 * Interface representing package information.
 */
export interface PackageInfo {
    /**
     * The name of the package.
     */
    readonly name: string;

    /**
     * The display name of the package.
     */
    readonly displayName: string;

    /**
     * The version of the package.
     */
    readonly version?: string;

    /**
     * The description of the package.
     */
    readonly description?: string;

    /**
     * The tooltip for the package, which can be a string or a Markdown string.
     */
    readonly tooltip?: string | MarkdownString | undefined;

    /**
     * The icon path for the package, which can be a string, Uri, or an object with light and dark theme paths.
     */
    readonly iconPath?: IconPath;

    /**
     * The URIs associated with the package.
     */
    readonly uris?: readonly Uri[];
}

/**
 * Interface representing a package.
 */
export interface Package extends PackageInfo {
    /**
     * The ID of the package.
     */
    readonly pkgId: PackageId;
}

/**
 * Enum representing the kinds of package changes.
 */
export enum PackageChangeKind {
    /**
     * Indicates that a package was added.
     */
    add = 'add',

    /**
     * Indicates that a package was removed.
     */
    remove = 'remove',
}

/**
 * Event arguments for when packages change.
 */
export interface DidChangePackagesEventArgs {
    /**
     * The Python environment in which the packages changed.
     */
    environment: PythonEnvironment;

    /**
     * The package manager responsible for the changes.
     */
    manager: PackageManager;

    /**
     * The list of changes, each containing the kind of change and the package affected.
     */
    changes: { kind: PackageChangeKind; pkg: Package }[];
}

/**
 * Interface representing a package manager.
 */
export interface PackageManager {
    /**
     * The name of the package manager.
     */
    name: string;

    /**
     * The display name of the package manager.
     */
    displayName?: string;

    /**
     * The description of the package manager.
     */
    description?: string;

    /**
     * The tooltip for the package manager, which can be a string or a Markdown string.
     */
    tooltip?: string | MarkdownString | undefined;

    /**
     * The icon path for the package manager, which can be a string, Uri, or an object with light and dark theme paths.
     */
    iconPath?: IconPath;

    /**
     * The log output channel for the package manager.
     */
    log?: LogOutputChannel;

    /**
     * Installs/Uninstall packages in the specified Python environment.
     * @param environment - The Python environment in which to install packages.
     * @param options - Options for managing packages.
     * @returns A promise that resolves when the installation is complete.
     */
    manage(environment: PythonEnvironment, options: PackageManagementOptions): Promise<void>;

    /**
     * Refreshes the package list for the specified Python environment.
     * @param environment - The Python environment for which to refresh the package list.
     * @returns A promise that resolves when the refresh is complete.
     */
    refresh(environment: PythonEnvironment): Promise<void>;

    /**
     * Retrieves the list of packages for the specified Python environment.
     * @param environment - The Python environment for which to retrieve packages.
     * @returns An array of packages, or undefined if the packages could not be retrieved.
     */
    getPackages(environment: PythonEnvironment): Promise<Package[] | undefined>;

    /**
     * Event that is fired when packages change.
     */
    onDidChangePackages?: Event<DidChangePackagesEventArgs>;

    /**
     * Clears the package manager's cache.
     * @returns A promise that resolves when the cache is cleared.
     */
    clearCache?(): Promise<void>;
}

/**
 * Interface representing a Python project.
 */
export interface PythonProject {
    /**
     * The name of the Python project.
     */
    readonly name: string;

    /**
     * The URI of the Python project.
     */
    readonly uri: Uri;

    /**
     * The description of the Python project.
     */
    readonly description?: string;

    /**
     * The tooltip for the Python project, which can be a string or a Markdown string.
     */
    readonly tooltip?: string | MarkdownString;

    /**
     * The icon path for the Python project, which can be a string, Uri, or an object with light and dark theme paths.
     */
    readonly iconPath?: IconPath;
}

/**
 * Options for creating a Python project.
 */
export interface PythonProjectCreatorOptions {
    /**
     * The name of the Python project.
     */
    name: string;

    /**
     * Path provided as the root for the project.
     */
    rootUri: Uri;

    /**
     * Boolean indicating whether the project should be created without any user input.
     */
    quickCreate?: boolean;
}

/**
 * Interface representing a creator for Python projects.
 */
export interface PythonProjectCreator {
    /**
     * The name of the Python project creator.
     */
    readonly name: string;

    /**
     * The display name of the Python project creator.
     */
    readonly displayName?: string;

    /**
     * The description of the Python project creator.
     */
    readonly description?: string;

    /**
     * The tooltip for the Python project creator, which can be a string or a Markdown string.
     */
    readonly tooltip?: string | MarkdownString;

    /**
     * The icon path for the Python project creator, which can be a string, Uri, or an object with light and dark theme paths.
     */
    readonly iconPath?: IconPath;

    /**
<<<<<<< HEAD
     * Creates a new Python project or projects. The create method is required to add the created project if successful to the
     * list of projects.
=======
     * A flag indicating whether the project creator supports quick create where no user input is required.
     */
    readonly supportsQuickCreate?: boolean;

    /**
     * Creates a new Python project or projects.
>>>>>>> ed61d794
     * @param options - Optional parameters for creating the Python project.
     * @returns A promise that resolves to a Python project, an array of Python projects, or undefined.
     */
    create(options?: PythonProjectCreatorOptions): Promise<PythonProject | PythonProject[] | undefined>;
}

/**
 * Event arguments for when Python projects change.
 */
export interface DidChangePythonProjectsEventArgs {
    /**
     * The list of Python projects that were added.
     */
    added: PythonProject[];

    /**
     * The list of Python projects that were removed.
     */
    removed: PythonProject[];
}

export type PackageManagementOptions =
    | {
          /**
           * Upgrade the packages if they are already installed.
           */
          upgrade?: boolean;

          /**
           * Show option to skip package installation or uninstallation.
           */
          showSkipOption?: boolean;
          /**
           * The list of packages to install.
           */
          install: string[];

          /**
           * The list of packages to uninstall.
           */
          uninstall?: string[];
      }
    | {
          /**
           * Upgrade the packages if they are already installed.
           */
          upgrade?: boolean;

          /**
           * Show option to skip package installation or uninstallation.
           */
          showSkipOption?: boolean;
          /**
           * The list of packages to install.
           */
          install?: string[];

          /**
           * The list of packages to uninstall.
           */
          uninstall: string[];
      };

/**
 * Options for creating a Python environment.
 */
export interface CreateEnvironmentOptions {
    /**
     * Provides some context about quick create based on user input.
     *   - if true, the environment should be created without any user input or prompts.
     *   - if false, the environment creation can show user input or prompts.
     *     This also means user explicitly skipped the quick create option.
     *   - if undefined, the environment creation can show user input or prompts.
     *     You can show quick create option to the user if you support it.
     */
    quickCreate?: boolean;
    /**
     * Packages to install in addition to the automatically picked packages as a part of creating environment.
     */
    additionalPackages?: string[];
}

/**
 * Object representing the process started using run in background API.
 */
export interface PythonProcess {
    /**
     * The process ID of the Python process.
     */
    readonly pid?: number;

    /**
     * The standard input of the Python process.
     */
    readonly stdin: NodeJS.WritableStream;

    /**
     * The standard output of the Python process.
     */
    readonly stdout: NodeJS.ReadableStream;

    /**
     * The standard error of the Python process.
     */
    readonly stderr: NodeJS.ReadableStream;

    /**
     * Kills the Python process.
     */
    kill(): void;

    /**
     * Event that is fired when the Python process exits.
     */
    onExit(listener: (code: number | null, signal: NodeJS.Signals | null) => void): void;
}

export interface PythonEnvironmentManagerRegistrationApi {
    /**
     * Register an environment manager implementation.
     *
     * @param manager Environment Manager implementation to register.
     * @returns A disposable that can be used to unregister the environment manager.
     * @see {@link EnvironmentManager}
     */
    registerEnvironmentManager(manager: EnvironmentManager): Disposable;
}

export interface PythonEnvironmentItemApi {
    /**
     * Create a Python environment item from the provided environment info. This item is used to interact
     * with the environment.
     *
     * @param info Some details about the environment like name, version, etc. needed to interact with the environment.
     * @param manager The environment manager to associate with the environment.
     * @returns The Python environment.
     */
    createPythonEnvironmentItem(info: PythonEnvironmentInfo, manager: EnvironmentManager): PythonEnvironment;
}

export interface PythonEnvironmentManagementApi {
    /**
     * Create a Python environment using environment manager associated with the scope.
     *
     * @param scope Where the environment is to be created.
     * @param options Optional parameters for creating the Python environment.
     * @returns The Python environment created. `undefined` if not created.
     */
    createEnvironment(
        scope: CreateEnvironmentScope,
        options?: CreateEnvironmentOptions,
    ): Promise<PythonEnvironment | undefined>;

    /**
     * Remove a Python environment.
     *
     * @param environment The Python environment to remove.
     * @returns A promise that resolves when the environment has been removed.
     */
    removeEnvironment(environment: PythonEnvironment): Promise<void>;
}

export interface PythonEnvironmentsApi {
    /**
     * Initiates a refresh of Python environments within the specified scope.
     * @param scope - The scope within which to search for environments.
     * @returns A promise that resolves when the search is complete.
     */
    refreshEnvironments(scope: RefreshEnvironmentsScope): Promise<void>;

    /**
     * Retrieves a list of Python environments within the specified scope.
     * @param scope - The scope within which to retrieve environments.
     * @returns A promise that resolves to an array of Python environments.
     */
    getEnvironments(scope: GetEnvironmentsScope): Promise<PythonEnvironment[]>;

    /**
     * Event that is fired when the list of Python environments changes.
     * @see {@link DidChangeEnvironmentsEventArgs}
     */
    onDidChangeEnvironments: Event<DidChangeEnvironmentsEventArgs>;

    /**
     * This method is used to get the details missing from a PythonEnvironment. Like
     * {@link PythonEnvironment.execInfo} and other details.
     *
     * @param context : The PythonEnvironment or Uri for which details are required.
     */
    resolveEnvironment(context: ResolveEnvironmentContext): Promise<PythonEnvironment | undefined>;
}

export interface PythonProjectEnvironmentApi {
    /**
     * Sets the current Python environment within the specified scope.
     * @param scope - The scope within which to set the environment.
     * @param environment - The Python environment to set. If undefined, the environment is unset.
     */
    setEnvironment(scope: SetEnvironmentScope, environment?: PythonEnvironment): Promise<void>;

    /**
     * Retrieves the current Python environment within the specified scope.
     * @param scope - The scope within which to retrieve the environment.
     * @returns A promise that resolves to the current Python environment, or undefined if none is set.
     */
    getEnvironment(scope: GetEnvironmentScope): Promise<PythonEnvironment | undefined>;

    /**
     * Event that is fired when the selected Python environment changes for Project, Folder or File.
     * @see {@link DidChangeEnvironmentEventArgs}
     */
    onDidChangeEnvironment: Event<DidChangeEnvironmentEventArgs>;
}

export interface PythonEnvironmentManagerApi
    extends PythonEnvironmentManagerRegistrationApi,
        PythonEnvironmentItemApi,
        PythonEnvironmentManagementApi,
        PythonEnvironmentsApi,
        PythonProjectEnvironmentApi {}

export interface PythonPackageManagerRegistrationApi {
    /**
     * Register a package manager implementation.
     *
     * @param manager Package Manager implementation to register.
     * @returns A disposable that can be used to unregister the package manager.
     * @see {@link PackageManager}
     */
    registerPackageManager(manager: PackageManager): Disposable;
}

export interface PythonPackageGetterApi {
    /**
     * Refresh the list of packages in a Python Environment.
     *
     * @param environment The Python Environment for which the list of packages is to be refreshed.
     * @returns A promise that resolves when the list of packages has been refreshed.
     */
    refreshPackages(environment: PythonEnvironment): Promise<void>;

    /**
     * Get the list of packages in a Python Environment.
     *
     * @param environment The Python Environment for which the list of packages is required.
     * @returns The list of packages in the Python Environment.
     */
    getPackages(environment: PythonEnvironment): Promise<Package[] | undefined>;

    /**
     * Event raised when the list of packages in a Python Environment changes.
     * @see {@link DidChangePackagesEventArgs}
     */
    onDidChangePackages: Event<DidChangePackagesEventArgs>;
}

export interface PythonPackageItemApi {
    /**
     * Create a package item from the provided package info.
     *
     * @param info The package info.
     * @param environment The Python Environment in which the package is installed.
     * @param manager The package manager that installed the package.
     * @returns The package item.
     */
    createPackageItem(info: PackageInfo, environment: PythonEnvironment, manager: PackageManager): Package;
}

export interface PythonPackageManagementApi {
    /**
     * Install/Uninstall packages into a Python Environment.
     *
     * @param environment The Python Environment into which packages are to be installed.
     * @param packages The packages to install.
     * @param options Options for installing packages.
     */
    managePackages(environment: PythonEnvironment, options: PackageManagementOptions): Promise<void>;
}

export interface PythonPackageManagerApi
    extends PythonPackageManagerRegistrationApi,
        PythonPackageGetterApi,
        PythonPackageManagementApi,
        PythonPackageItemApi {}

export interface PythonProjectCreationApi {
    /**
     * Register a Python project creator.
     *
     * @param creator The project creator to register.
     * @returns A disposable that can be used to unregister the project creator.
     * @see {@link PythonProjectCreator}
     */
    registerPythonProjectCreator(creator: PythonProjectCreator): Disposable;
}
export interface PythonProjectGetterApi {
    /**
     * Get all python projects.
     */
    getPythonProjects(): readonly PythonProject[];

    /**
     * Get the python project for a given URI.
     *
     * @param uri The URI of the project
     * @returns The project or `undefined` if not found.
     */
    getPythonProject(uri: Uri): PythonProject | undefined;
}

export interface PythonProjectModifyApi {
    /**
     * Add a python project or projects to the list of projects.
     *
     * @param projects The project or projects to add.
     */
    addPythonProject(projects: PythonProject | PythonProject[]): void;

    /**
     * Remove a python project from the list of projects.
     *
     * @param project The project to remove.
     */
    removePythonProject(project: PythonProject): void;

    /**
     * Event raised when python projects are added or removed.
     * @see {@link DidChangePythonProjectsEventArgs}
     */
    onDidChangePythonProjects: Event<DidChangePythonProjectsEventArgs>;
}

/**
 * The API for interacting with Python projects. A project in python is any folder or file that is a contained
 * in some manner. For example, a PEP-723 compliant file can be treated as a project. A folder with a `pyproject.toml`,
 * or just python files can be treated as a project. All this allows you to do is set a python environment for that project.
 *
 * By default all `vscode.workspace.workspaceFolders` are treated as projects.
 */
export interface PythonProjectApi extends PythonProjectCreationApi, PythonProjectGetterApi, PythonProjectModifyApi {}

export interface PythonTerminalCreateOptions extends TerminalOptions {
    /**
     * Whether to disable activation on create.
     */
    disableActivation?: boolean;
}

export interface PythonTerminalCreateApi {
    /**
     * Creates a terminal and activates any (activatable) environment for the terminal.
     *
     * @param environment The Python environment to activate.
     * @param options Options for creating the terminal.
     *
     * Note: Non-activatable environments have no effect on the terminal.
     */
    createTerminal(environment: PythonEnvironment, options: PythonTerminalCreateOptions): Promise<Terminal>;
}

/**
 * Options for running a Python script or module in a terminal.
 *
 * Example:
 *  * Running Script: `python myscript.py --arg1`
 *  ```typescript
 *    {
 *       args: ["myscript.py", "--arg1"]
 *    }
 *  ```
 *  * Running a module: `python -m my_module --arg1`
 *  ```typescript
 *    {
 *       args: ["-m", "my_module", "--arg1"]
 *    }
 *  ```
 */
export interface PythonTerminalExecutionOptions {
    /**
     * Current working directory for the terminal. This in only used to create the terminal.
     */
    cwd: string | Uri;

    /**
     * Arguments to pass to the python executable.
     */
    args?: string[];

    /**
     * Set `true` to show the terminal.
     */
    show?: boolean;
}

export interface PythonTerminalRunApi {
    /**
     * Runs a Python script or module in a terminal. This API will create a terminal if one is not available to use.
     * If a terminal is available, it will be used to run the script or module.
     *
     * Note:
     *  - If you restart VS Code, this will create a new terminal, this is a limitation of VS Code.
     *  - If you close the terminal, this will create a new terminal.
     *  - In cases of multi-root/project scenario, it will create a separate terminal for each project.
     */
    runInTerminal(environment: PythonEnvironment, options: PythonTerminalExecutionOptions): Promise<Terminal>;

    /**
     * Runs a Python script or module in a dedicated terminal. This API will create a terminal if one is not available to use.
     * If a terminal is available, it will be used to run the script or module. This terminal will be dedicated to the script,
     * and selected based on the `terminalKey`.
     *
     * @param terminalKey A unique key to identify the terminal. For scripts you can use the Uri of the script file.
     */
    runInDedicatedTerminal(
        terminalKey: Uri | string,
        environment: PythonEnvironment,
        options: PythonTerminalExecutionOptions,
    ): Promise<Terminal>;
}

/**
 * Options for running a Python task.
 *
 * Example:
 *  * Running Script: `python myscript.py --arg1`
 *  ```typescript
 *    {
 *       args: ["myscript.py", "--arg1"]
 *    }
 *  ```
 *  * Running a module: `python -m my_module --arg1`
 *  ```typescript
 *    {
 *       args: ["-m", "my_module", "--arg1"]
 *    }
 *  ```
 */
export interface PythonTaskExecutionOptions {
    /**
     * Name of the task to run.
     */
    name: string;

    /**
     * Arguments to pass to the python executable.
     */
    args: string[];

    /**
     * The Python project to use for the task.
     */
    project?: PythonProject;

    /**
     * Current working directory for the task. Default is the project directory for the script being run.
     */
    cwd?: string;

    /**
     * Environment variables to set for the task.
     */
    env?: { [key: string]: string };
}

export interface PythonTaskRunApi {
    /**
     * Run a Python script or module as a task.
     *
     */
    runAsTask(environment: PythonEnvironment, options: PythonTaskExecutionOptions): Promise<TaskExecution>;
}

/**
 * Options for running a Python script or module in the background.
 */
export interface PythonBackgroundRunOptions {
    /**
     * The Python environment to use for running the script or module.
     */
    args: string[];

    /**
     * Current working directory for the script or module. Default is the project directory for the script being run.
     */
    cwd?: string;

    /**
     * Environment variables to set for the script or module.
     */
    env?: { [key: string]: string | undefined };
}
export interface PythonBackgroundRunApi {
    /**
     * Run a Python script or module in the background. This API will create a new process to run the script or module.
     */
    runInBackground(environment: PythonEnvironment, options: PythonBackgroundRunOptions): Promise<PythonProcess>;
}

export interface PythonExecutionApi
    extends PythonTerminalCreateApi,
        PythonTerminalRunApi,
        PythonTaskRunApi,
        PythonBackgroundRunApi {}

/**
 * Event arguments for when the monitored `.env` files or any other sources change.
 */
export interface DidChangeEnvironmentVariablesEventArgs {
    /**
     * The URI of the file that changed. No `Uri` means a non-file source of environment variables changed.
     */
    uri?: Uri;

    /**
     * The type of change that occurred.
     */
    changeTye: FileChangeType;
}

export interface PythonEnvironmentVariablesApi {
    /**
     * Get environment variables for a workspace. This picks up `.env` file from the root of the
     * workspace.
     *
     * Order of overrides:
     * 1. `baseEnvVar` if given or `process.env`
     * 2. `.env` file from the "python.envFile" setting in the workspace.
     * 3. `.env` file at the root of the python project.
     * 4. `overrides` in the order provided.
     *
     * @param uri The URI of the project, workspace or a file in a for which environment variables are required.
     * @param overrides Additional environment variables to override the defaults.
     * @param baseEnvVar The base environment variables that should be used as a starting point.
     */
    getEnvironmentVariables(
        uri: Uri,
        overrides?: ({ [key: string]: string | undefined } | Uri)[],
        baseEnvVar?: { [key: string]: string | undefined },
    ): Promise<{ [key: string]: string | undefined }>;

    /**
     * Event raised when `.env` file changes or any other monitored source of env variable changes.
     */
    onDidChangeEnvironmentVariables: Event<DidChangeEnvironmentVariablesEventArgs>;
}

/**
 * The API for interacting with Python environments, package managers, and projects.
 */
export interface PythonEnvironmentApi
    extends PythonEnvironmentManagerApi,
        PythonPackageManagerApi,
        PythonProjectApi,
        PythonExecutionApi,
        PythonEnvironmentVariablesApi {}<|MERGE_RESOLUTION|>--- conflicted
+++ resolved
@@ -707,17 +707,14 @@
     readonly iconPath?: IconPath;
 
     /**
-<<<<<<< HEAD
-     * Creates a new Python project or projects. The create method is required to add the created project if successful to the
+
+     * A flag indicating whether the project creator supports quick create where no user input is required.
+     */
+    readonly supportsQuickCreate?: boolean;
+
+    /**
+     * * Creates a new Python project or projects. The create method is required to add the created project if successful to the
      * list of projects.
-=======
-     * A flag indicating whether the project creator supports quick create where no user input is required.
-     */
-    readonly supportsQuickCreate?: boolean;
-
-    /**
-     * Creates a new Python project or projects.
->>>>>>> ed61d794
      * @param options - Optional parameters for creating the Python project.
      * @returns A promise that resolves to a Python project, an array of Python projects, or undefined.
      */
