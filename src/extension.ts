--- conflicted
+++ resolved
@@ -78,10 +78,7 @@
     projectManager: PythonProjectManager,
 ): Promise<string> {
     const info: string[] = [];
-<<<<<<< HEAD
-
-=======
->>>>>>> b2b4e6e9
+
     try {
         // Extension version
         const extensionVersion = context.extension?.packageJSON?.version || 'unknown';
