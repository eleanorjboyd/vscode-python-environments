--- conflicted
+++ resolved
@@ -21,13 +21,10 @@
 import { ExistingProjects } from './features/creators/existingProjects';
 import { ProjectCreatorsImpl } from './features/creators/projectCreators';
 import {
-<<<<<<< HEAD
     addPythonProjectCommand,
-=======
     addPythonProject,
     copyPathToClipboard,
     createAnyEnvironmentCommand,
->>>>>>> ed61d794
     createEnvironmentCommand,
     createTerminalCommand,
     getPackageCommandOptions,
