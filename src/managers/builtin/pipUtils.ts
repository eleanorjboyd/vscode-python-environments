--- conflicted
+++ resolved
@@ -4,11 +4,7 @@
 import { LogOutputChannel, ProgressLocation, QuickInputButtons, Uri } from 'vscode';
 import { showQuickPickWithButtons, withProgress } from '../../common/window.apis';
 import { PackageManagement, Pickers, VenvManagerStrings } from '../../common/localize';
-<<<<<<< HEAD
-import { PackageInstallOptions, PythonEnvironment, PythonEnvironmentApi, PythonProject } from '../../api';
-=======
 import { PackageInstallOptions, PythonEnvironmentApi, PythonProject } from '../../api';
->>>>>>> e79795ff
 import { findFiles } from '../../common/workspace.apis';
 import { EXTENSION_ROOT_DIR } from '../../common/constants';
 import { Installable, selectFromCommonPackagesToInstall, selectFromInstallableToInstall } from '../common/pickers';
@@ -80,10 +76,6 @@
     installable: Installable[],
     common: Installable[],
     showSkipOption: boolean,
-<<<<<<< HEAD
-    installed?: string[],
-=======
->>>>>>> e79795ff
 ): Promise<string[] | undefined> {
     if (installable.length === 0 && common.length === 0) {
         return undefined;
@@ -147,15 +139,7 @@
 ): Promise<string[] | undefined> {
     const installable = (await getProjectInstallable(api, project)) ?? [];
     const common = await getCommonPackages();
-<<<<<<< HEAD
-    let installed: string[] | undefined;
-    if (environment) {
-        installed = (await api.getPackages(environment))?.map((pkg) => pkg.name);
-    }
-    return selectWorkspaceOrCommon(installable, common, !!options?.showSkipOption, installed);
-=======
     return selectWorkspaceOrCommon(installable, common, !!options?.showSkipOption);
->>>>>>> e79795ff
 }
 
 export async function getProjectInstallable(
